--- conflicted
+++ resolved
@@ -627,16 +627,11 @@
                     let precip   = h.precipitation_probability?[safe: i] ?? nil
                     let uv = h.uv_index?[safe:i] ?? nil
 
-                    let cloud = h.cloud_cover_low?[safe:i] ?? nil
-<<<<<<< HEAD
+
                     // Open‑Meteo returns cloud cover where 0 is clear and 100 is
                     // overcast. Treat this as visibility by inverting the value.
                     let visibility = cloud.map { 100 - $0 }
-=======
-                    // Open-Meteo defines 0 as clear and 100 as fully
-                    // overcast. Invert so 0 means fully cloudy for UI/logic.
-                    let invCloud = cloud.map { 100 - $0 }
->>>>>>> f4b4b29f
+
 
                     out.append(
                         HourlyForecast(
@@ -645,11 +640,7 @@
                             humidity: humidity ?? 0,
                             precipProb: precip ?? 0,
                             uvIndex: uv ?? 0,
-<<<<<<< HEAD
                             visibility: visibility ?? 0
-=======
-                            cloudCover: invCloud ?? 0
->>>>>>> f4b4b29f
                         )
                     )
                 }
